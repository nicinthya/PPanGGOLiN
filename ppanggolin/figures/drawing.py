--- conflicted
+++ resolved
@@ -19,11 +19,7 @@
     if args.tile_plot:
         drawTilePlot(pangenome, args.output, args.nocloud, disable_bar=args.disable_prog_bar)
     if args.ucurve:
-<<<<<<< HEAD
-        drawUCurve(pangenome, args.output, soft_core=args.soft_core)
-=======
         drawUCurve(pangenome, args.output, soft_core=args.soft_core, disable_bar=args.disable_prog_bar)
->>>>>>> 20555b32
 
 
 def figureSubparser(subparser):
