--- conflicted
+++ resolved
@@ -18,23 +18,13 @@
 from ppanggolin.utils import jaccard_similarities
 
 
-<<<<<<< HEAD
-def drawTilePlot(pangenome, output, nocloud=False):
-    checkPangenomeInfo(pangenome, needAnnotations=True, needFamilies=True, needGraph=True)
-=======
 def drawTilePlot(pangenome, output, nocloud=False, disable_bar=False):
     checkPangenomeInfo(pangenome, needAnnotations=True, needFamilies=True, needGraph=True, disable_bar=disable_bar)
->>>>>>> 43ed0489
     if pangenome.status["partitionned"] == "No":
         raise Exception("Cannot draw the tile plot as your pangenome has not been partitioned")
     if len(pangenome.organisms) > 500 and nocloud is False:
-<<<<<<< HEAD
-        logging.getLogger().warning(
-            "You asked to draw a tile plot for a lot of organisms (>500). Your browser will probably not be able to open it.")
-=======
         logging.getLogger().warning("You asked to draw a tile plot for a lot of organisms (>500). "
                                     "Your browser will probably not be able to open it.")
->>>>>>> 43ed0489
     logging.getLogger().info("Drawing the tile plot...")
     data = []
     all_indexes = []
@@ -82,19 +72,6 @@
         partitions_dict[fam.partition].append(fam)
         if fam.partition.startswith("S"):
             shell_subs.add(fam.partition)  # number of elements will tell the number of subpartitions
-<<<<<<< HEAD
-    ordered_nodes = []
-    ordored_nodes_p = sorted(partitions_dict["P"], key=lambda n: len(n.organisms), reverse=True)
-    ordored_nodes_c = sorted(partitions_dict["C"], key=lambda n: len(n.organisms), reverse=True)
-    sep_p = len(ordored_nodes_p) - 0.5
-    separators = [sep_p]
-    shell_NA = None
-    if len(shell_subs) == 1:
-        ordored_nodes_s = sorted(partitions_dict[shell_subs.pop()], key=lambda n: len(n.organisms), reverse=True)
-        ordered_nodes = ordored_nodes_p + ordored_nodes_s + ordored_nodes_c
-        separators.append(separators[len(separators) - 1] + len(ordored_nodes_s))
-        separators.append(separators[len(separators) - 1] + len(ordored_nodes_c))
-=======
     ordered_nodes_p = sorted(partitions_dict["P"], key=lambda n: len(n.organisms), reverse=True)
     ordered_nodes_c = sorted(partitions_dict["C"], key=lambda n: len(n.organisms), reverse=True)
     sep_p = len(ordered_nodes_p) - 0.5
@@ -105,25 +82,16 @@
         ordered_nodes = ordered_nodes_p + ordered_nodes_s + ordered_nodes_c
         separators.append(separators[len(separators) - 1] + len(ordered_nodes_s))
         separators.append(separators[len(separators) - 1] + len(ordered_nodes_c))
->>>>>>> 43ed0489
     else:
         ordered_nodes = ordered_nodes_p
         for subpartition in sorted(shell_subs):
             if subpartition == "S_":
                 shell_NA = len(separators) - 1
-<<<<<<< HEAD
-            ordored_nodes_s = sorted(partitions_dict[subpartition], key=lambda n: len(n.organisms), reverse=True)
-            ordered_nodes += ordored_nodes_s
-            separators.append(separators[len(separators) - 1] + len(ordored_nodes_s))
-        ordered_nodes += ordored_nodes_c
-        separators.append(separators[len(separators) - 1] + len(ordored_nodes_c))
-=======
             ordered_nodes_s = sorted(partitions_dict[subpartition], key=lambda n: len(n.organisms), reverse=True)
             ordered_nodes += ordered_nodes_s
             separators.append(separators[len(separators) - 1] + len(ordered_nodes_s))
         ordered_nodes += ordered_nodes_c
         separators.append(separators[len(separators) - 1] + len(ordered_nodes_c))
->>>>>>> 43ed0489
 
     logging.getLogger().info("Getting the gene name(s) and the number for each tile of the plot ...")
     for node in ordered_nodes:
@@ -161,10 +129,6 @@
     shapes = []
     sep_prec = 0
     for nb, sep in enumerate(separators):
-<<<<<<< HEAD
-        color = None
-=======
->>>>>>> 43ed0489
         if nb == 0:
             color = COLORS["persistent"]
         elif nb == (len(separators) - 1):
