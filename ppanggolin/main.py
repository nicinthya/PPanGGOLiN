#!/usr/bin/env python3
#coding:utf-8

#default libraries
import sys
if sys.version_info < (3, 6):#minimum is python3.6
    raise AssertionError("Minimum python version to run PPanGGOLiN is 3.6. Your current python version is " + ".".join(map(str,sys.version_info)))
import argparse
import logging
import resource
import pkg_resources
import tempfile
import os
from multiprocessing import Process 
import time

#local modules
import ppanggolin.pangenome
import ppanggolin.nem.partition
import ppanggolin.nem.rarefaction
import ppanggolin.graph
import ppanggolin.annotate
import ppanggolin.cluster
import ppanggolin.workflow.workflow
import ppanggolin.workflow.panRGP
import ppanggolin.figures
import ppanggolin.formats
import ppanggolin.info
import ppanggolin.align
import ppanggolin.RGP
import ppanggolin.mod

def checkTsvSanity(tsv):
    f = open(tsv,"r")
    nameSet = set()
    duplicatedNames = set()
    nonExistingFiles = set()
    for line in f:
        elements = [el.strip() for el in line.split("\t")]
        if len(elements)<=1:
            raise Exception(f"No tabulation separator found in given file: {tsv}")
        if " " in elements[0]:
            raise Exception(f"Your genome names contain spaces (The first encountered genome name that had this string : '{elements[0]}'). To ensure compatibility with all of the dependencies of PPanGGOLiN this is not allowed. Please remove spaces from your genome names.")
        oldLen = len(nameSet)
        nameSet.add(elements[0])
        if len(nameSet) == oldLen:
            duplicatedNames.add(elements[0])
        if not os.path.exists(elements[1]):
            nonExistingFiles.add(elements[1])
    if len(nonExistingFiles) != 0:
        raise Exception(f"Some of the given files do not exist. The non-existing files are the following : '{' '.join(nonExistingFiles)}'")
    if len(duplicatedNames) != 0:
        raise Exception(f"Some of your genomes have identical names. The duplicated names are the following : '{' '.join(duplicatedNames)}'")

def checkInputFiles(anno=None, pangenome=None, fasta=None):
    """
        Checks if the provided input files exist and are of the proper format
    """
    if pangenome is not None:
        if not os.path.exists(pangenome):
            raise FileNotFoundError(f"No such file or directory: '{pangenome}'")

    if anno is not None:
        if not os.path.exists(anno):
            raise FileNotFoundError(f"No such file or directory: '{anno}'")
        checkTsvSanity(anno)

    if fasta is not None:
        if not os.path.exists(fasta):
            raise FileNotFoundError(f"No such file or directory: '{fasta}'")
        checkTsvSanity(fasta)

def checkLog(name):
    if name == "stdout":
        return sys.stdout
    elif name == "stderr":
        return sys.stderr
    else:
        return open(name,"w")

def cmdLine():

    #need to manually write the description so that it's displayed into groups of subcommands ....
    desc = "\n"
    desc += "All of the following subcommands have their own set of options. To see them for a given subcommand, use it with -h or --help, as such:\n"
    desc += "  ppanggolin <subcommand> -h\n"
    desc += "\n"
    desc += "  Basic:\n"
    desc += "    workflow      Easy workflow to run a pangenome analysis in one go\n"
    desc += "    panrgp        Easy workflow to run a pangenome analysis with genomic islands and spots of insertion detection\n"
    desc += "  \n"
    desc += "  Expert:\n"
    desc += "    annotate      Annotate genomes\n"
    desc += "    cluster       Cluster proteins in protein families\n"
    desc += "    graph         Create the pangenome graph\n"
    desc += "    partition     Partition the pangenome graph\n"
    desc += "    rarefaction   Compute the rarefaction curve of the pangenome\n"
    desc += "  \n"
    desc += "  Output:\n"
    desc += "    draw          Draw figures representing the pangenome through different aspects\n"
    desc += "    write         Writes 'flat' files representing the pangenome that can be used with other softwares\n"
    desc += "    info          Prints information about a given pangenome graph file\n"
    desc += "  \n"
    desc += "  Regions of genomic Plasticity:\n"
<<<<<<< HEAD
    desc += "    align        aligns a genome or a set of proteins to the pangenome gene families representatives and predict informations from it\n"
    desc += "    rgp          predicts Regions of Genomic Plasticity in the genomes of your pangenome\n"
    desc += "    spot         predicts spots in your pangenome\n"
    desc += "    module       Predicts functional modules in your pangenome\t"
=======
    desc += "    align         Aligns a genome or a set of proteins to the pangenome gene families representatives and predict informations from it\n"
    desc += "    rgp           Predicts Regions of Genomic Plasticity in the genomes of your pangenome\n"
    desc += "    spot          Predicts spots in your pangenome\n"
>>>>>>> 459dcfee

    parser = argparse.ArgumentParser(description = "Depicting microbial species diversity via a Partitioned PanGenome Graph Of Linked Neighbors", formatter_class=argparse.RawTextHelpFormatter)
    parser.add_argument('-v','--version', action='version', version='%(prog)s ' + pkg_resources.get_distribution("ppanggolin").version)
    subparsers = parser.add_subparsers( metavar = "", dest="subcommand", title="subcommands", description = desc)
    subparsers.required = True#because python3 sent subcommands to hell apparently

    subs = []#subparsers
    subs.append(ppanggolin.annotate.syntaSubparser(subparsers))
    subs.append(ppanggolin.cluster.clusterSubparser(subparsers))
    subs.append(ppanggolin.graph.graphSubparser(subparsers))
    subs.append(ppanggolin.nem.partition.partitionSubparser(subparsers))
    subs.append(ppanggolin.nem.rarefaction.rarefactionSubparser(subparsers))
    subs.append(ppanggolin.workflow.workflow.workflowSubparser(subparsers))
    subs.append(ppanggolin.workflow.panRGP.panRGPSubparser(subparsers))
    subs.append(ppanggolin.figures.figureSubparser(subparsers))
    subs.append(ppanggolin.formats.writeFlat.writeFlatSubparser(subparsers))
    subs.append(ppanggolin.align.alignSubparser(subparsers))
    subs.append(ppanggolin.RGP.genomicIsland.rgpSubparser(subparsers))
    subs.append(ppanggolin.RGP.spot.spotSubparser(subparsers))
    subs.append(ppanggolin.mod.moduleSubparser(subparsers))
    ppanggolin.info.infoSubparser(subparsers)#not adding to subs because the 'common' options are not needed for this.

    for sub in subs:#add options common to all subcommands
        common = sub._action_groups.pop(1)#get the 'optional arguments' action group.
        common.title = "Common arguments"
        common.add_argument("--tmpdir", required=False, type=str, default=tempfile.gettempdir(), help = "directory for storing temporary files")
        common.add_argument("--verbose",required=False, type=int,default=1,choices=[0,1,2], help = "Indicate verbose level (0 for warning and errors only, 1 for info, 2 for debug)")
        common.add_argument("--log", required=False, type=checkLog, default="stdout", help = "log output file")
        common.add_argument("-c","--cpu",required = False, default = 1,type=int, help = "Number of available cpus")
        common.add_argument('-f', '--force', action="store_true", help="Force writing in output directory and in pangenome output file.")
        sub._action_groups.append(common)
        if (len(sys.argv) == 2 and sub.prog.split()[1] == sys.argv[1]):
            sub.print_help()
            exit(1)

    if len(sys.argv) == 1:
        parser.print_help()
        sys.exit(0)

    args = parser.parse_args()
    if args.subcommand == "annotate":
        if args.fasta is None and args.anno is None:
            raise Exception( "You must provide at least a file with the --fasta option to annotate from sequences, or a file with the --gff option to load annotations from.")
    return args

def main():
    args = cmdLine()

    if hasattr(args, "pangenome"):
        checkInputFiles(pangenome = args.pangenome)
    if hasattr(args, "fasta"):
        checkInputFiles(fasta = args.fasta)
    if hasattr(args,"anno"):
        checkInputFiles(anno = args.anno)

    if hasattr(args, "verbose"):
        if args.verbose == 2:
            level = logging.DEBUG#info, debug, warnings and errors
        elif args.verbose == 1:
            level = logging.INFO#info, warnings and errors
        elif args.verbose == 0:
            level = logging.WARNING#only warnings and errors
        logging.basicConfig(stream=args.log, level = level, format = '%(asctime)s %(filename)s:l%(lineno)d %(levelname)s\t%(message)s', datefmt='%Y-%m-%d %H:%M:%S')
        logging.getLogger().info("Command: "+" ".join([arg for arg in sys.argv]))
        logging.getLogger().info("PPanGGOLiN version: "+pkg_resources.get_distribution("ppanggolin").version)
    if args.subcommand == "annotate":
        ppanggolin.annotate.launch(args)
    elif args.subcommand == "cluster":
        ppanggolin.cluster.launch(args)
    elif args.subcommand == "graph":
        ppanggolin.graph.launch(args)
    elif args.subcommand == "partition":
        ppanggolin.nem.partition.launch(args)
    elif args.subcommand == "workflow":
        ppanggolin.workflow.workflow.launch(args)
    elif args.subcommand == "rarefaction":
        ppanggolin.nem.rarefaction.launch(args)
    elif args.subcommand == "draw":
        ppanggolin.figures.launch(args)
    elif args.subcommand == "write":
        ppanggolin.formats.launch(args)
    elif args.subcommand == "info":
        ppanggolin.info.launch(args)
    elif args.subcommand == "align":
        ppanggolin.align.launch(args)
    elif args.subcommand == "rgp":
        ppanggolin.RGP.genomicIsland.launch(args)
    elif args.subcommand == "spot":
        ppanggolin.RGP.spot.launch(args)
    elif args.subcommand == "panrgp":
        ppanggolin.workflow.panRGP.launch(args)
    elif args.subcommand == "module":
        ppanggolin.mod.launch(args)

if __name__ == "__main__":
    main()<|MERGE_RESOLUTION|>--- conflicted
+++ resolved
@@ -102,16 +102,10 @@
     desc += "    info          Prints information about a given pangenome graph file\n"
     desc += "  \n"
     desc += "  Regions of genomic Plasticity:\n"
-<<<<<<< HEAD
     desc += "    align        aligns a genome or a set of proteins to the pangenome gene families representatives and predict informations from it\n"
     desc += "    rgp          predicts Regions of Genomic Plasticity in the genomes of your pangenome\n"
     desc += "    spot         predicts spots in your pangenome\n"
     desc += "    module       Predicts functional modules in your pangenome\t"
-=======
-    desc += "    align         Aligns a genome or a set of proteins to the pangenome gene families representatives and predict informations from it\n"
-    desc += "    rgp           Predicts Regions of Genomic Plasticity in the genomes of your pangenome\n"
-    desc += "    spot          Predicts spots in your pangenome\n"
->>>>>>> 459dcfee
 
     parser = argparse.ArgumentParser(description = "Depicting microbial species diversity via a Partitioned PanGenome Graph Of Linked Neighbors", formatter_class=argparse.RawTextHelpFormatter)
     parser.add_argument('-v','--version', action='version', version='%(prog)s ' + pkg_resources.get_distribution("ppanggolin").version)
