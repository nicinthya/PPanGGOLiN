--- conflicted
+++ resolved
@@ -23,11 +23,7 @@
         'defragmented': "No",
         'geneFamilySequences': "No",
         'neighborsGraph': "No",
-<<<<<<< HEAD
-        'partitionned': "No",
-=======
         'partitioned': "No",
->>>>>>> 56818cc0
         'predictedRGP': "No",
         'spots': "No",
         'modules': "No"
@@ -39,16 +35,9 @@
     return Pangenome()
 
 
-<<<<<<< HEAD
 # @pytest.mark.xfail(reason="not implemented !")
 # def test_add_file(o_pang):
 #     assert False  # need to generate a valid file several time
-=======
-@pytest.mark.xfail(reason="not implemented !")
-def test_addFile(o_pang):
-    assert False  # need to generate a valid file several time
->>>>>>> 56818cc0
-
 
 @pytest.fixture
 def l_orgs():
@@ -71,11 +60,7 @@
 
     # add Org from string
     for i_org in range(randint(5, 20)):
-<<<<<<< HEAD
         o_org = o_pang.add_organism(str(i_org))
-=======
-        o_org = o_pang.addOrganism(str(i_org))
->>>>>>> 56818cc0
         l_orgs.append(o_org)
 
     assert set(o_pang.organisms) == set(l_orgs)
@@ -103,20 +88,13 @@
     assert o_pang.number_of_organisms() == len(l_orgs)
 
 
-<<<<<<< HEAD
 def test_add_gene_family_one(o_pang):
     name = "fam1"
     o_fam1 = o_pang.add_gene_family(name)
-=======
-def test_addGeneFamily_one(o_pang):
-    name = "fam1"
-    o_fam1 = o_pang.addGeneFamily(name)
->>>>>>> 56818cc0
     assert isinstance(o_fam1, GeneFamily)
     assert 1 == o_pang.max_fam_id
 
 
-<<<<<<< HEAD
 def test_add_gene_family_same(o_pang):
     name = "fam1"
     o_fam1 = o_pang.add_gene_family(name)
@@ -125,23 +103,12 @@
 
 
 def test_add_gene_family_many(o_pang):
-=======
-def test_addGeneFamily_same(o_pang):
-    name = "fam1"
-    o_fam1 = o_pang.addGeneFamily(name)
-    o_fam2 = o_pang.addGeneFamily(name)
-    assert o_fam1 == o_fam2
-
-
-def test_addGeneFamily_many(o_pang):
->>>>>>> 56818cc0
     n_fams = randint(5, 20)
     for i_fam in range(n_fams):
         o_pang.add_gene_family(str(i_fam))
     assert n_fams == o_pang.max_fam_id
 
 
-<<<<<<< HEAD
 def test_get_gene_family(o_pang):
     name = "fam1"
     o_fam = o_pang.add_gene_family(name)
@@ -149,16 +116,6 @@
 
     for i_fam in range(randint(5, 20)):
         o_pang.add_gene_family(str(i_fam))
-=======
-def test_getGeneFamily(o_pang):
-    name = "fam1"
-    o_fam = o_pang.addGeneFamily(name)
-    assert o_pang.getGeneFamily(name) == o_fam
-
-    for i_fam in range(randint(5, 20)):
-        o_pang.addGeneFamily(str(i_fam))
->>>>>>> 56818cc0
-
     # still true after many insert
     assert o_pang.get_gene_family(name) == o_fam
 
@@ -167,11 +124,7 @@
     assert o_pang.number_of_gene_families() == 0
 
 
-<<<<<<< HEAD
 def test_number_of_gene_families(o_pang):
-=======
-def test_number_of_geneFamilies(o_pang):
->>>>>>> 56818cc0
     n_fams = randint(5, 10)
 
     for i_fam in sample(range(20), k=n_fams):
@@ -211,14 +164,8 @@
             lo_genes.append(o_gene)
 
             o_family = GeneFamily(k, k)
-<<<<<<< HEAD
             o_family.add_gene(o_gene)
-=======
-            o_family.addGene(o_gene)
->>>>>>> 56818cc0
-
         return tuple(lo_genes)
-
     return _make_gene_pair
 
 
@@ -230,11 +177,7 @@
         l_genes = []
         o_org = Organism(org)
         for i in range(randint(2, 10)):
-<<<<<<< HEAD
             o_ctg = o_org.get_or_add_contig("k_{}".format(i))
-=======
-            o_ctg = o_org.getOrAddContig("k_{}".format(i))
->>>>>>> 56818cc0
             for j in range(randint(2, 10)):
                 name = "{}.{}.{}".format(org, o_ctg.name, j)
                 o_gene = Gene(name)
@@ -274,11 +217,7 @@
 def test_genes_genefamilies(o_pang, fill_fam_with_genes):
     """Genes are added in pan through their family."""
     # geneFamily with genes.
-<<<<<<< HEAD
     o_fam = o_pang.add_gene_family("fam1")
-=======
-    o_fam = o_pang.addGeneFamily("fam1")
->>>>>>> 56818cc0
     l_genes = fill_fam_with_genes(o_fam)  # the list of genes, and the geneFam are supposed to be the same
     l_expected = sorted(l_genes, key=lambda g: g.ID)
     l_observed = sorted(o_pang.genes, key=lambda g: g.ID)
@@ -290,11 +229,7 @@
     assert list(o_pang.edges) == []
 
 
-<<<<<<< HEAD
 def test_add_edge(o_pang, make_gene_pair):
-=======
-def test_addEdge(o_pang, make_gene_pair):
->>>>>>> 56818cc0
     name = "gene_fam"  # gene/fam name
     to_genes = make_gene_pair("org", name, name)
 
@@ -311,15 +246,9 @@
     to_genes = make_gene_pair("org", name, name)
 
     lo_edges = []
-<<<<<<< HEAD
     n = randint(1, 5)
     for _ in range(n):
         lo_edges.append(o_pang.add_edge(*to_genes))
-=======
-    N = randint(1, 5)
-    for _ in range(N):
-        lo_edges.append(o_pang.addEdge(*to_genes))
->>>>>>> 56818cc0
 
     # always the same family couple
     #    = one edge, with several couple of genes
@@ -338,12 +267,7 @@
         name1 = "gene_" + str(i)  # gene/fam name
         name2 = str(i) + "_gene"  # gene/fam name
         to_genes = make_gene_pair("org", name1, name2)
-<<<<<<< HEAD
         lo_edges.append(o_pang.add_edge(*to_genes))
-=======
-        lo_edges.append(o_pang.addEdge(*to_genes))
->>>>>>> 56818cc0
-
     # I use set because edges are uniques, it is not a supergraph.
     assert set(o_pang.edges) == set(lo_edges)
 
@@ -395,12 +319,7 @@
 
     l_fams = []
     for i_fam in sample(range(20), k=n_fams):
-<<<<<<< HEAD
         l_fams.append(o_pang.add_gene_family(str(i_fam)))
-=======
-        l_fams.append(o_pang.addGeneFamily(str(i_fam)))
->>>>>>> 56818cc0
-
     o_pang.compute_family_bitarrays()
     for o_fam in l_fams:
         assert hasattr(o_fam, 'bitarray')
@@ -411,12 +330,7 @@
         o_pang.get_gene(33)
 
 
-<<<<<<< HEAD
 def test_get_gene_org(o_pang, make_org_with_genes):
-=======
-
-def test_getGene_org(o_pang, make_org_with_genes):
->>>>>>> 56818cc0
     # orgs with genes.
     o_org, l_genes = make_org_with_genes("org")
     o_pang.add_organism(o_org)
